/*
 * Licensed to Elasticsearch under one or more contributor
 * license agreements. See the NOTICE file distributed with
 * this work for additional information regarding copyright
 * ownership. Elasticsearch licenses this file to you under
 * the Apache License, Version 2.0 (the "License"); you may
 * not use this file except in compliance with the License.
 * You may obtain a copy of the License at
 *
 *    http://www.apache.org/licenses/LICENSE-2.0
 *
 * Unless required by applicable law or agreed to in writing,
 * software distributed under the License is distributed on an
 * "AS IS" BASIS, WITHOUT WARRANTIES OR CONDITIONS OF ANY
 * KIND, either express or implied.  See the License for the
 * specific language governing permissions and limitations
 * under the License.
 */

package org.elasticsearch.index.query;

import org.apache.lucene.search.Query;
import org.apache.lucene.util.CloseableThreadLocal;
import org.elasticsearch.Version;
import org.elasticsearch.action.support.IndicesOptions;
import org.elasticsearch.client.Client;
import org.elasticsearch.cluster.ClusterService;
import org.elasticsearch.cluster.metadata.IndexNameExpressionResolver;
import org.elasticsearch.common.Nullable;
import org.elasticsearch.common.ParseFieldMatcher;
import org.elasticsearch.common.ParsingException;
import org.elasticsearch.common.bytes.BytesReference;
import org.elasticsearch.common.inject.Inject;
import org.elasticsearch.common.lucene.search.Queries;
import org.elasticsearch.common.regex.Regex;
import org.elasticsearch.common.settings.Settings;
import org.elasticsearch.common.xcontent.XContentFactory;
import org.elasticsearch.common.xcontent.XContentHelper;
import org.elasticsearch.common.xcontent.XContentParser;
import org.elasticsearch.index.AbstractIndexComponent;
import org.elasticsearch.index.Index;
import org.elasticsearch.index.analysis.AnalysisService;
import org.elasticsearch.index.cache.IndexCache;
import org.elasticsearch.index.cache.bitset.BitsetFilterCache;
import org.elasticsearch.index.fielddata.IndexFieldDataService;
import org.elasticsearch.index.mapper.MapperService;
import org.elasticsearch.index.mapper.internal.AllFieldMapper;
import org.elasticsearch.index.query.support.InnerHitsQueryParserHelper;
import org.elasticsearch.index.settings.IndexSettings;
import org.elasticsearch.index.similarity.SimilarityService;
import org.elasticsearch.indices.query.IndicesQueriesRegistry;
import org.elasticsearch.script.ScriptService;

import java.io.IOException;

public class IndexQueryParserService extends AbstractIndexComponent {

    public static final String DEFAULT_FIELD = "index.query.default_field";
    public static final String QUERY_STRING_LENIENT = "index.query_string.lenient";
    public static final String QUERY_STRING_ANALYZE_WILDCARD = "indices.query.query_string.analyze_wildcard";
    public static final String QUERY_STRING_ALLOW_LEADING_WILDCARD = "indices.query.query_string.allowLeadingWildcard";
    public static final String PARSE_STRICT = "index.query.parse.strict";
    public static final String ALLOW_UNMAPPED = "index.query.parse.allow_unmapped_fields";
    private final InnerHitsQueryParserHelper innerHitsQueryParserHelper;

    private CloseableThreadLocal<QueryShardContext> cache = new CloseableThreadLocal<QueryShardContext>() {
        @Override
        protected QueryShardContext initialValue() {
            return new QueryShardContext(index, IndexQueryParserService.this);
        }
    };

    final AnalysisService analysisService;

    final ScriptService scriptService;

    final MapperService mapperService;

    final SimilarityService similarityService;

    final IndexCache indexCache;

    protected IndexFieldDataService fieldDataService;

    final ClusterService clusterService;

    final IndexNameExpressionResolver indexNameExpressionResolver;

    final BitsetFilterCache bitsetFilterCache;

    private final IndicesQueriesRegistry indicesQueriesRegistry;

    private final String defaultField;
    private final boolean queryStringLenient;
    private final boolean queryStringAnalyzeWildcard;
    private final boolean queryStringAllowLeadingWildcard;
    private final ParseFieldMatcher parseFieldMatcher;
    private final boolean defaultAllowUnmappedFields;
    private final Client client;

    @Inject
    public IndexQueryParserService(Index index, @IndexSettings Settings indexSettings, Settings settings,
                                   IndicesQueriesRegistry indicesQueriesRegistry,
                                   ScriptService scriptService, AnalysisService analysisService,
                                   MapperService mapperService, IndexCache indexCache, IndexFieldDataService fieldDataService,
                                   BitsetFilterCache bitsetFilterCache,
                                   @Nullable SimilarityService similarityService, ClusterService clusterService,
                                   IndexNameExpressionResolver indexNameExpressionResolver,
                                   InnerHitsQueryParserHelper innerHitsQueryParserHelper, Client client) {
        super(index, indexSettings);
        this.scriptService = scriptService;
        this.analysisService = analysisService;
        this.mapperService = mapperService;
        this.similarityService = similarityService;
        this.indexCache = indexCache;
        this.fieldDataService = fieldDataService;
        this.bitsetFilterCache = bitsetFilterCache;
        this.clusterService = clusterService;
        this.indexNameExpressionResolver = indexNameExpressionResolver;

        this.defaultField = indexSettings.get(DEFAULT_FIELD, AllFieldMapper.NAME);
        this.queryStringLenient = indexSettings.getAsBoolean(QUERY_STRING_LENIENT, false);
        this.queryStringAnalyzeWildcard = settings.getAsBoolean(QUERY_STRING_ANALYZE_WILDCARD, false);
        this.queryStringAllowLeadingWildcard = settings.getAsBoolean(QUERY_STRING_ALLOW_LEADING_WILDCARD, true);
        this.parseFieldMatcher = new ParseFieldMatcher(indexSettings);
        this.defaultAllowUnmappedFields = indexSettings.getAsBoolean(ALLOW_UNMAPPED, true);
        this.indicesQueriesRegistry = indicesQueriesRegistry;
        this.innerHitsQueryParserHelper = innerHitsQueryParserHelper;
        this.client = client;
    }

    public void close() {
        cache.close();
    }

    public String defaultField() {
        return this.defaultField;
    }

    public boolean queryStringAnalyzeWildcard() {
        return this.queryStringAnalyzeWildcard;
    }

    public boolean queryStringAllowLeadingWildcard() {
        return this.queryStringAllowLeadingWildcard;
    }

    public boolean queryStringLenient() {
        return this.queryStringLenient;
    }

    public IndicesQueriesRegistry indicesQueriesRegistry() {
        return indicesQueriesRegistry;
    }

<<<<<<< HEAD
    //norelease this needs to go away
    public ParsedQuery parse(QueryBuilder<?> queryBuilder) {
        QueryShardContext context = cache.get();
        context.reset();
        context.parseFieldMatcher(parseFieldMatcher);
        try {
            return innerParse(context, queryBuilder);
        } catch (ParsingException e) {
            throw e;
        } catch (Exception e) {
            throw new QueryShardException(context, "failed to create query: {}", e, queryBuilder);
        }
    }

=======
>>>>>>> 8976934d
    public ParsedQuery parse(BytesReference source) {
        return parse(cache.get(), source);
    }

    //norelease
    public ParsedQuery parse(QueryShardContext context, BytesReference source) {
        XContentParser parser = null;
        try {
            parser = XContentFactory.xContent(source).createParser(source);
            return innerParse(context, parser);
        } catch (ParsingException e) {
            throw e;
        } catch (Exception e) {
            throw new ParsingException(parser == null ? null : parser.getTokenLocation(), "Failed to parse", e);
        } finally {
            if (parser != null) {
                parser.close();
            }
        }
    }

    public ParsedQuery parse(XContentParser parser) {
        try {
            return innerParse(cache.get(), parser);
        } catch(IOException e) {
            throw new ParsingException(parser.getTokenLocation(), "Failed to parse", e);
        }
    }

    /**
     * Parses an inner filter, returning null if the filter should be ignored.
     */
    @Nullable
    //norelease
    public ParsedQuery parseInnerFilter(XContentParser parser) throws IOException {
        QueryShardContext context = cache.get();
        context.reset(parser);
        try {
            Query filter = context.parseContext().parseInnerQueryBuilder().toFilter(context);
            if (filter == null) {
                return null;
            }
            return new ParsedQuery(filter, context.copyNamedQueries());
        } finally {
            context.reset(null);
        }
    }

    @Nullable
    public QueryBuilder<?> parseInnerQueryBuilder(QueryParseContext parseContext) throws IOException {
        parseContext.parseFieldMatcher(parseFieldMatcher);
        return parseContext.parseInnerQueryBuilder();
    }

    @Nullable
    //norelease
    public Query parseInnerQuery(QueryShardContext context) throws IOException {
        Query query = context.parseContext().parseInnerQueryBuilder().toQuery(context);
        if (query == null) {
            query = Queries.newMatchNoDocsQuery();
        }
        return query;
    }

    public QueryShardContext getShardContext() {
        return cache.get();
    }

    public boolean defaultAllowUnmappedFields() {
        return defaultAllowUnmappedFields;
    }

    /**
     * @return The lowest node version in the cluster when the index was created or <code>null</code> if that was unknown
     */
    public Version getIndexCreatedVersion() {
        return Version.indexCreated(indexSettings);
    }

    /**
     * Selectively parses a query from a top level query or query_binary json field from the specified source.
     */
    public ParsedQuery parseQuery(BytesReference source) {
        XContentParser parser = null;
        try {
            parser = XContentHelper.createParser(source);
            ParsedQuery parsedQuery = null;
            for (XContentParser.Token token = parser.nextToken(); token != XContentParser.Token.END_OBJECT; token = parser.nextToken()) {
                if (token == XContentParser.Token.FIELD_NAME) {
                    String fieldName = parser.currentName();
                    if ("query".equals(fieldName)) {
                        parsedQuery = parse(parser);
                    } else if ("query_binary".equals(fieldName) || "queryBinary".equals(fieldName)) {
                        byte[] querySource = parser.binaryValue();
                        XContentParser qSourceParser = XContentFactory.xContent(querySource).createParser(querySource);
                        parsedQuery = parse(qSourceParser);
                    } else {
                        throw new ParsingException(parser.getTokenLocation(), "request does not support [" + fieldName + "]");
                    }
                }
            }
            if (parsedQuery == null) {
                throw new ParsingException(parser.getTokenLocation(), "Required query is missing");
            }
            return parsedQuery;
        } catch (ParsingException | QueryShardException e) {
            throw e;
        } catch (Throwable e) {
            throw new ParsingException(parser == null ? null : parser.getTokenLocation(), "Failed to parse", e);
        }
    }

    //norelease
    private ParsedQuery innerParse(QueryShardContext context, XContentParser parser) throws IOException, QueryShardException {
        context.reset(parser);
        try {
            context.parseFieldMatcher(parseFieldMatcher);
            return innerParse(context, context.parseContext().parseInnerQueryBuilder());
        } finally {
            context.reset(null);
        }
    }

    private static ParsedQuery innerParse(QueryShardContext context, QueryBuilder<?> queryBuilder) throws IOException, QueryShardException {
        Query query = queryBuilder.toQuery(context);
        if (query == null) {
            query = Queries.newMatchNoDocsQuery();
        }
        return new ParsedQuery(query, context.copyNamedQueries());
    }

    public ParseFieldMatcher parseFieldMatcher() {
        return parseFieldMatcher;
    }

    public boolean matchesIndices(String... indices) {
        final String[] concreteIndices = indexNameExpressionResolver.concreteIndices(clusterService.state(), IndicesOptions.lenientExpandOpen(), indices);
        for (String index : concreteIndices) {
            if (Regex.simpleMatch(index, this.index.name())) {
                return true;
            }
        }
        return false;
    }

    public InnerHitsQueryParserHelper getInnerHitsQueryParserHelper() {
        return innerHitsQueryParserHelper;
    }

    public Client getClient() {
        return client;
    }
}<|MERGE_RESOLUTION|>--- conflicted
+++ resolved
@@ -153,7 +153,6 @@
         return indicesQueriesRegistry;
     }
 
-<<<<<<< HEAD
     //norelease this needs to go away
     public ParsedQuery parse(QueryBuilder<?> queryBuilder) {
         QueryShardContext context = cache.get();
@@ -168,8 +167,6 @@
         }
     }
 
-=======
->>>>>>> 8976934d
     public ParsedQuery parse(BytesReference source) {
         return parse(cache.get(), source);
     }
